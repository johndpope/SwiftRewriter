import XCTest
import SwiftRewriterLib
import SwiftAST

class SwiftRewriter_IntentionPassHistoryTests: XCTestCase {
    func testPrintIntentionHistory() throws {
        assertObjcParse(
            objc: """
            @implementation MyClass
            - (void)setValue:(BOOL)value {
                
            }
            - (BOOL)value {
                return NO;
            }
            - (NSString*)aMethod {
            }
            @end
            
            @interface MyClass
            @property BOOL value;

            - (nonnull NSString*)aMethod;
            @end
            """,
            swift: """
            // [Creation]  line 1 column 1
            // [Creation]  line 12 column 1
            // [PropertyMergeIntentionPass:1] Removed method MyClass.value() -> Bool since deduced it is a getter for property MyClass.value: Bool
            // [PropertyMergeIntentionPass:1] Removed method MyClass.setValue(_ value: Bool) since deduced it is a setter for property MyClass.value: Bool
<<<<<<< HEAD
            @objc
            class MyClass: NSObject {
                // [Creation]  line 13 column 1
=======
            class MyClass {
                // [Creation]  line 13 column 0
>>>>>>> d8d380a4
                // [PropertyMergeIntentionPass:1] Merged MyClass.value() -> Bool and MyClass.setValue(_ value: Bool) into property MyClass.value: Bool
                var value: Bool {
                    get {
                        return false
                    }
                    set(value) {
                    }
                }
                
                // [Creation]  line 8 column 3
                // [TypeMerge] Updated nullability signature from () -> String! to: () -> String
                func aMethod() -> String {
                }
            }
            """,
            options: ASTWriterOptions(printIntentionHistory: true))
    }
}<|MERGE_RESOLUTION|>--- conflicted
+++ resolved
@@ -28,14 +28,8 @@
             // [Creation]  line 12 column 1
             // [PropertyMergeIntentionPass:1] Removed method MyClass.value() -> Bool since deduced it is a getter for property MyClass.value: Bool
             // [PropertyMergeIntentionPass:1] Removed method MyClass.setValue(_ value: Bool) since deduced it is a setter for property MyClass.value: Bool
-<<<<<<< HEAD
-            @objc
-            class MyClass: NSObject {
+            class MyClass {
                 // [Creation]  line 13 column 1
-=======
-            class MyClass {
-                // [Creation]  line 13 column 0
->>>>>>> d8d380a4
                 // [PropertyMergeIntentionPass:1] Merged MyClass.value() -> Bool and MyClass.setValue(_ value: Bool) into property MyClass.value: Bool
                 var value: Bool {
                     get {
